--- conflicted
+++ resolved
@@ -1,10 +1,6 @@
 name: in_app_update
 description: Enables In App Updates on Android using the official Android APIs.
-<<<<<<< HEAD
-version: 1.1.7
-=======
 version: 1.1.9
->>>>>>> d9105db4
 authors:
 - FFUF <info@ffuf.de>
 - Jonas Bark <jonas.bark@ffuf.de>
